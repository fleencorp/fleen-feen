package com.fleencorp.feen.mapper.impl.stream.review;

import com.fleencorp.feen.mapper.stream.review.StreamReviewMapper;
import com.fleencorp.feen.model.domain.review.Review;
import com.fleencorp.feen.model.info.stream.rating.StreamRatingInfo;
import com.fleencorp.feen.model.response.review.ReviewResponse;
import org.springframework.context.MessageSource;
import org.springframework.context.i18n.LocaleContextHolder;
import org.springframework.stereotype.Component;

import java.util.List;
import java.util.Locale;
import java.util.Objects;

import static java.util.Objects.nonNull;

/**
 * A utility class responsible for mapping between {@link Review} entities and their corresponding DTOs,
 * such as {@link ReviewResponse}.
 *
 * <p>The {@code StreamReviewMapper} provides static methods to handle the conversion of {@link Review} entities
 * to various response types, including basic and extended versions with additional details like stream titles.</p>
 *
 * <p>These mappings are typically used when transforming entities for external use, such as sending them as part of API responses.</p>
 *
 * @author Yusuf Alamu Musa
 * @version 1.0
 */
@Component
public final class StreamReviewMapperImpl implements StreamReviewMapper {

  private final MessageSource messageSource;

  public StreamReviewMapperImpl(final MessageSource messageSource) {
    this.messageSource = messageSource;
  }

  /**
   * Translates a message code into a localized message based on the current locale.
   *
   * <p>This method retrieves a message from the {@link MessageSource} using the provided
   * message code and the locale obtained from {@link LocaleContextHolder}.</p>
   *
   * @param messageCode the code of the message to be translated; must not be {@code null}.
   * @return the localized message corresponding to the given message code.
   */
  private String translate(final String messageCode) {
    final Locale locale = LocaleContextHolder.getLocale();
    return messageSource.getMessage(messageCode, null, locale);
  }

  /**
   * Converts a {@link Review} object to a {@link ReviewResponse}.
   *
   * <p>This method maps the fields of a {@link Review} object to a {@link ReviewResponse}
   * object, building the response with details such as the review's ID, review text, rating, rating name,
   * and timestamps for when the review was created and updated.</p>
   *
   * @param entry the {@link Review} object to be converted
   * @return a {@link ReviewResponse} object containing the converted data, or {@code null} if the input is null
   */
  @Override
  public ReviewResponse toStreamReviewResponsePublic(final Review entry) {
    if (nonNull(entry)) {
      final StreamRatingInfo ratingInfo = StreamRatingInfo.of(
        entry.getRating(),
        entry.getRatingNumber(),
        entry.getRatingName(),
        translate(entry.getRating().getMessageCode())
      );

      final ReviewResponse response = new ReviewResponse();
      response.setId(entry.getReviewId());
      response.setReview(entry.getReview());
      response.setRatingInfo(ratingInfo);
      response.setReviewerName(entry.getReviewerName());
      response.setReviewerPhoto(entry.getReviewerPhoto());

      response.setCreatedOn(entry.getCreatedOn());
      response.setUpdatedOn(entry.getUpdatedOn());

      return response;
    }
    return null;
  }

  /**
<<<<<<< HEAD
   * Converts a {@link Review} entity to a private {@link ReviewResponse} object.
   *
   * <p>This method extends the functionality of {@link #toStreamReviewResponsePublic(Review)} by adding
   * additional private stream-related details to the response, such as the stream ID and stream title.</p>
   *
   * @param entry the {@link Review} entity to be converted to a private {@link ReviewResponse}
   * @return the private {@link ReviewResponse} containing both public and private review details,
   *         or {@code null} if the input {@link Review} is {@code null}
   */
  public ReviewResponse toStreamReviewResponsePrivate(final Review entry) {
    final ReviewResponse response = toStreamReviewResponsePublic(entry);

    if (nonNull(response)) {
      response.setStreamId(entry.getStreamId());
      response.setStreamTitle(entry.getStreamTitle());
    }

    return response;
  }

  /**
   * Converts a list of {@link Review} entities to a list of {@link ReviewResponse} DTOs.
=======
   * Converts a list of {@link StreamReview} entities to a list of {@link StreamReviewResponse} DTOs.
>>>>>>> 74cabe86
   *
   * <p>This method checks if the provided list of {@link Review} entities is non-null.
   * It then filters out any null entries and maps each valid {@link Review} to a {@link ReviewResponse}
   * using the {@link StreamReviewMapperImpl#toStreamReviewResponsePublic(Review)} method.</p>
   *
   * @param entries the list of {@link Review} entities to be converted
   * @return a list of {@link ReviewResponse} DTOs, or an empty list if the input is null
   */
  @Override
  public List<ReviewResponse> toStreamReviewResponsesPublic(final List<Review> entries) {
    if (nonNull(entries)) {
      return entries.stream()
        .filter(Objects::nonNull)
        .map(this::toStreamReviewResponsePublic)
        .toList();
    }
    return List.of();
  }

<<<<<<< HEAD
  /**
   * Converts a list of {@link Review} entities to a list of private {@link ReviewResponse} objects.
   *
   * <p>This method processes each {@link Review} in the provided list and converts it to a private
   * {@link ReviewResponse} using {@link #toStreamReviewResponsePrivate(Review)}. It filters out any
   * {@code null} values from the input list.</p>
   *
   * @param entries the list of {@link Review} entities to be converted to private {@link ReviewResponse} objects
   * @return a list of {@link ReviewResponse} containing both public and private review details,
   *         or an empty list if the input list is {@code null} or contains no valid entries
   */
  @Override
  public List<ReviewResponse> toStreamReviewResponsesPrivate(final List<Review> entries) {
    if (nonNull(entries)) {
      return entries.stream()
        .filter(Objects::nonNull)
        .map(this::toStreamReviewResponsePrivate)
        .toList();
    }
    return List.of();
  }

=======
>>>>>>> 74cabe86
}<|MERGE_RESOLUTION|>--- conflicted
+++ resolved
@@ -85,7 +85,6 @@
   }
 
   /**
-<<<<<<< HEAD
    * Converts a {@link Review} entity to a private {@link ReviewResponse} object.
    *
    * <p>This method extends the functionality of {@link #toStreamReviewResponsePublic(Review)} by adding
@@ -108,9 +107,6 @@
 
   /**
    * Converts a list of {@link Review} entities to a list of {@link ReviewResponse} DTOs.
-=======
-   * Converts a list of {@link StreamReview} entities to a list of {@link StreamReviewResponse} DTOs.
->>>>>>> 74cabe86
    *
    * <p>This method checks if the provided list of {@link Review} entities is non-null.
    * It then filters out any null entries and maps each valid {@link Review} to a {@link ReviewResponse}
@@ -130,7 +126,6 @@
     return List.of();
   }
 
-<<<<<<< HEAD
   /**
    * Converts a list of {@link Review} entities to a list of private {@link ReviewResponse} objects.
    *
@@ -153,6 +148,4 @@
     return List.of();
   }
 
-=======
->>>>>>> 74cabe86
-}+}
