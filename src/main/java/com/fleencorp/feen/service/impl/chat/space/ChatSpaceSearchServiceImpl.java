--- conflicted
+++ resolved
@@ -518,27 +518,6 @@
    * @param membershipStatusMap  a map containing membership status information, keyed by chat space ID
    */
   private void setMembershipStatus(final ChatSpaceResponse chatSpaceResponse, final Map<Long, ChatSpaceMemberSelect> membershipStatusMap) {
-<<<<<<< HEAD
-    Optional.ofNullable(membershipStatusMap.get(chatSpaceResponse.getNumberId()))
-      .ifPresent(membership -> {
-        log.info("The chat space title is {} and the id is {} and the join status is {} and the request to join status is {}",
-          chatSpaceResponse.getTitle(),
-          chatSpaceResponse.getId(),
-          membership.getJoinStatus(),
-          membership.getRequestToJoinStatus());
-
-        chatSpaceMapper.setMembershipInfo(
-          chatSpaceResponse,
-          membership.getRequestToJoinStatus(),
-          membership.getJoinStatus(),
-          membership.getRole(),
-          membership.isAMember(),
-          membership.isAdmin(),
-          membership.hasLeft(),
-          membership.isRemoved()
-        );
-      });
-=======
     // Retrieve the member details
     final ChatSpaceMemberSelect membershipStatus = membershipStatusMap.get(chatSpaceResponse.getNumberId());
     // Check if is not null
@@ -553,7 +532,6 @@
         membership.hasLeft(),
         membership.isRemoved()
       ));
->>>>>>> aacc308b
   }
 
   /**
