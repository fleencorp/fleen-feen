--- conflicted
+++ resolved
@@ -88,19 +88,11 @@
   * @throws CountryNotFoundException if no Country is found with the specified ID
   */
   @Override
-<<<<<<< HEAD
-  public CountryResponse getCountry(final Long id) {
-    final Country country = repository
-            .findById(id)
-            .orElseThrow(() -> new CountryNotFoundException(id));
-    return toCountryResponse(country);
-=======
   public RetrieveCountryResponse getCountry(final Long countryId) {
     final Country country = repository
             .findById(countryId)
             .orElseThrow(() -> new CountryNotFoundException(countryId));
     return localizedResponse.of(RetrieveCountryResponse.of(toCountryResponse(country)));
->>>>>>> 890d1a72
   }
 
   /**
