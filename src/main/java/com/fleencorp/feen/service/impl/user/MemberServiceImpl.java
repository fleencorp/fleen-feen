package com.fleencorp.feen.service.impl.user;

import com.fleencorp.base.service.EmailService;
import com.fleencorp.base.service.PhoneService;
<<<<<<< HEAD
import com.fleencorp.feen.exception.base.FailedOperationException;
import com.fleencorp.feen.exception.member.MemberNotFoundException;
import com.fleencorp.feen.model.domain.user.Member;
=======
import com.fleencorp.feen.configuration.external.aws.s3.S3BucketNames;
import com.fleencorp.feen.constant.security.profile.ProfileStatus;
import com.fleencorp.feen.constant.security.verification.VerificationType;
import com.fleencorp.feen.event.publisher.ProfileRequestPublisher;
import com.fleencorp.feen.exception.base.FailedOperationException;
import com.fleencorp.feen.exception.member.MemberNotFoundException;
import com.fleencorp.feen.exception.user.profile.BannedAccountException;
import com.fleencorp.feen.exception.user.profile.DisabledAccountException;
import com.fleencorp.feen.mapper.user.UserMapper;
import com.fleencorp.feen.model.domain.other.Country;
import com.fleencorp.feen.model.domain.user.Member;
import com.fleencorp.feen.model.info.user.ProfileStatusInfo;
>>>>>>> 71f9c14f
import com.fleencorp.feen.model.projection.MemberInfoSelect;
import com.fleencorp.feen.model.projection.MemberProfileStatusSelect;
import com.fleencorp.feen.model.projection.MemberUpdateSelect;
import com.fleencorp.feen.model.response.common.EmailAddressExistsResponse;
import com.fleencorp.feen.model.response.common.EmailAddressNotExistsResponse;
import com.fleencorp.feen.model.response.common.PhoneNumberExistsResponse;
import com.fleencorp.feen.model.response.common.PhoneNumberNotExistsResponse;
import com.fleencorp.feen.model.response.other.EntityExistsResponse;
import com.fleencorp.feen.model.response.user.profile.RetrieveMemberInfoResponse;
import com.fleencorp.feen.model.response.user.profile.RetrieveMemberUpdateInfoResponse;
import com.fleencorp.feen.model.response.user.profile.RetrieveProfileStatusResponse;
<<<<<<< HEAD
=======
import com.fleencorp.feen.model.response.user.profile.UpdateProfileStatusResponse;
>>>>>>> 71f9c14f
import com.fleencorp.feen.model.security.FleenUser;
import com.fleencorp.feen.repository.user.MemberRepository;
import com.fleencorp.feen.repository.user.UserProfileRepository;
import com.fleencorp.feen.service.auth.PasswordService;
import com.fleencorp.feen.service.impl.cache.CacheService;
import com.fleencorp.feen.service.user.MemberService;
import com.fleencorp.localizer.service.Localizer;
import lombok.extern.slf4j.Slf4j;
import org.springframework.scheduling.annotation.Async;
import org.springframework.security.crypto.password.PasswordEncoder;
import org.springframework.stereotype.Service;

<<<<<<< HEAD
=======
import java.time.Duration;
import java.util.List;

import static com.fleencorp.base.util.ExceptionUtil.checkIsNull;
>>>>>>> 71f9c14f
import static com.fleencorp.feen.service.impl.common.CacheKeyService.*;

/**
 * Implementation of the {@link MemberService}, {@link EmailService}, and {@link PhoneService} interfaces.
 *This class provides functionalities for managing members, including operations related to email and phone services.
 *
 * @author Yusuf Àlàmú Musa
 * @version 1.0
 */
@Slf4j
@Service
public class MemberServiceImpl implements MemberService,
    EmailService, PasswordService, PhoneService {

  private final CacheService cacheService;
  private final MemberRepository memberRepository;
  private final UserProfileRepository userProfileRepository;
  private final Localizer localizer;
  private final PasswordEncoder passwordEncoder;

  /**
   * Constructs a new instance of {@code MemberServiceImpl} with the specified dependencies.
   *
   * <p>This constructor initializes the service with the required components to perform member-related
   * operations, including caching, country-related services, file storage, verification,
   * repository access, localization, password encoding, profile publishing, and user mapping.</p>
   *
   * @param cacheService            the service used for caching member data
   * @param memberRepository        the repository for managing member-related database operations
   * @param userProfileRepository   the repository for handling user profile data access
   * @param localizer               the service for handling localization of responses
   * @param passwordEncoder         the encoder for handling password hashing and verification
   */
  public MemberServiceImpl(
      final CacheService cacheService,
      final MemberRepository memberRepository,
      final UserProfileRepository userProfileRepository,
      final Localizer localizer,
      final PasswordEncoder passwordEncoder) {
    this.cacheService = cacheService;
    this.memberRepository = memberRepository;
    this.userProfileRepository = userProfileRepository;
    this.localizer = localizer;
    this.passwordEncoder = passwordEncoder;
  }

  /**
   * Retrieves the password encoder instance.
   *
   * @return the {@link PasswordEncoder} used for encoding passwords.
   */
  @Override
  public PasswordEncoder getPasswordEncoder() {
    return passwordEncoder;
  }

  /**
   * Checks if a member's email address exists in the system.
   *
   * <p>This method verifies the existence of the given email address
   * by calling {@link #isEmailAddressExist(String)}. Depending on whether
   * the email address exists or not, it returns a localized response
   * indicating the result.
   *
   * @param emailAddress the email address to check for existence
   * @return an {@link EntityExistsResponse} containing a localized response
   *         indicating whether the email address exists or not
   */
  @Override
  public EntityExistsResponse verifyMemberEmailAddressExists(final String emailAddress) {
    // Check if the email address exist
    final boolean exists = isEmailAddressExist(emailAddress);
    // Return a localized response of the status
    return exists
      ? localizer.of(EmailAddressExistsResponse.of(true))
      : localizer.of(EmailAddressNotExistsResponse.of(false));
  }

  /**
   * Checks if a member with the specified email address exists in the repository.
   *
   * @param emailAddress the email address to check.
   * @return {@code true} if a member with the specified email address exists, {@code false} otherwise.
   */
  @Override
  public boolean isEmailAddressExist(final String emailAddress) {
    return memberRepository.existsByEmailAddress(emailAddress);
  }

  /**
   * Checks if a member's phone number exists in the system.
   *
   * <p>This method verifies the existence of the given phone number
   * by calling {@link #isPhoneNumberExist(String)}. Based on the existence
   * of the phone number, it returns a localized response indicating
   * the result.
   *
   * @param phoneNumber the phone number to check for existence
   * @return an {@link EntityExistsResponse} containing a localized response
   *         indicating whether the phone number exists or not
   */
  @Override
  public EntityExistsResponse verifyMemberPhoneNumberExists(final String phoneNumber) {
    final boolean exists = isPhoneNumberExist(phoneNumber);
    return exists
      ? localizer.of(PhoneNumberExistsResponse.of(true))
      : localizer.of(PhoneNumberNotExistsResponse.of(false));
  }

  /**
   * Checks if a member with the specified phone number exists in the repository.
   *
   * @param phoneNumber the phone number to check.
   * @return {@code true} if a member with the specified phone number exists, {@code false} otherwise.
   */
  @Override
  public boolean isPhoneNumberExist(final String phoneNumber) {
    return memberRepository.existsByPhoneNumber(phoneNumber);
  }

  /**
   * Checks if a member with the specified ID exists in the repository.
   *
   * @param memberId the ID of the member to check.
   * @return {@code true} if the member exists, {@code false} otherwise.
   */
  @Override
  public boolean isIdExists(final Long memberId) {
    return memberRepository.existsByMemberId(memberId);
  }

  /**
   * Finds a member by their unique identifier.
   *
   * <p>This method retrieves a member from the repository using the provided member ID. If no member is found
   * with the specified ID, a {@link MemberNotFoundException} is thrown.</p>
   *
   * @param memberId The unique identifier of the member to be retrieved.
   * @return The {@link Member} associated with the given member ID.
   * @throws MemberNotFoundException if no member is found with the specified ID.
   */
  @Override
  public Member findMember(final Long memberId) throws MemberNotFoundException {
    // Retrieve the member by ID and throw an exception if not found
    return memberRepository.findById(memberId)
      .orElseThrow(MemberNotFoundException.of(memberId));
  }

  /**
   * Retrieves the member information for the specified user.
   *
   * @param user the {@link FleenUser} whose member information is being retrieved.
   * @return a localized {@link RetrieveMemberInfoResponse} containing the member's information.
   * @throws FailedOperationException if no member information is found for the given user.
   */
  @Override
  public RetrieveMemberInfoResponse getMemberInfo(final FleenUser user) {
    // Retrieve member information from the user profile repository
    final MemberInfoSelect info = userProfileRepository.findInfoByMember(user.toMember())
      .orElseThrow(FailedOperationException::new);

    // Return the localized response containing the retrieved member information
    return localizer.of(RetrieveMemberInfoResponse.of(info));
  }

  /**
   * Retrieves the update information for the specified member.
   *
   * @param user the {@link FleenUser} whose member update information is being retrieved.
   * @return a localized {@link RetrieveMemberUpdateInfoResponse} containing the member's update information.
   * @throws FailedOperationException if no update information is found for the given member.
   */
  @Override
  public RetrieveMemberUpdateInfoResponse getMemberUpdateInfo(final FleenUser user) {
    // Retrieve member update information from the user profile repository
    final MemberUpdateSelect info = userProfileRepository.findByMember(user.toMember())
      .orElseThrow(FailedOperationException::new);

    // Return the localized response containing the retrieved member update information
    return localizer.of(RetrieveMemberUpdateInfoResponse.of(info));
  }

  /**
   * Retrieves the profile verification status for the specified user.
   *
   * @param user the {@link FleenUser} whose profile status is being retrieved.
   * @return a localized {@link RetrieveProfileStatusResponse} containing the member's profile verification status.
   * @throws FailedOperationException if the profile status for the given member is not found.
   */
  @Override
  public RetrieveProfileStatusResponse getProfileStatus(final FleenUser user) {
    // Retrieve the profile status from the user profile repository
    final MemberProfileStatusSelect verificationStatus = userProfileRepository.findStatusByMember(user.toMember())
      .orElseThrow(FailedOperationException::new);

    // Return the localized response containing the retrieved profile status
    return localizer.of(RetrieveProfileStatusResponse.of(verificationStatus));
  }

  /**
<<<<<<< HEAD
=======
   * Updates the country information for the specified member.
   *
   * @param member the {@link Member} whose country is to be updated.
   * @param countryCode the country code used to retrieve the country's details.
   * @throws FailedOperationException if the provided member or country code is null.
   */
  protected void updateUserCountry(final Member member, final String countryCode) {
    // Throw an exception if the provided member is null
    checkIsNull(List.of(member, countryCode), FailedOperationException::new);

    // Retrieve country details based on the provided country code
    final Country country = countryService.getCountryByCode(countryCode);
    // Set the member's country to the retrieved country name
    member.setCountry(country.getTitle());
  }

  /**
   * Updates the profile status of the specified user based on the provided profile status.
   *
   * @param profileStatus the {@link ProfileStatus} to be set for the user.
   * @param user the {@link FleenUser} whose profile status is being updated.
   * @return a localized {@link UpdateProfileStatusResponse} indicating the result of the operation.
   * @throws FailedOperationException if the user cannot be found in the member repository.
   */
  protected UpdateProfileStatusResponse updateProfileStatus(final ProfileStatus profileStatus, final FleenUser user) {
    // Retrieve the member associated with the user's email address
    final Member member = memberRepository.findByEmailAddress(user.getEmailAddress())
      .orElseThrow(FailedOperationException::new);
    // Check and validate if account is banned or disabled
    checkIfProfileIsBannedOrDisabled(member);
    // Status to update
    ProfileStatus newProfileStatus = profileStatus;

    // Check if the profile status is inactive
    if (ProfileStatus.isInactive(member.getProfileStatus()) || ProfileStatus.isActive(member.getProfileStatus())) {
      // Update the profile status if currently inactive
      userProfileRepository.updateProfileStatus(user.toMember(), profileStatus);
    } else {
      newProfileStatus = member.getProfileStatus();
    }

    // Retrieve the profile status info
    final ProfileStatusInfo profileStatusInfo = userMapper.toProfileStatusInfo(newProfileStatus);
    // Return a localized response
    return localizer.of(UpdateProfileStatusResponse.of(profileStatusInfo));
  }

  /**
   * Retrieves a {@link Member} based on the provided email address.
   *
   * @param emailAddress the email address of the member to be retrieved.
   * @return the {@link Member} associated with the given email address.
   * @throws FailedOperationException if no member is found with the specified email address.
   */
  protected Member findMember(final String emailAddress) {
    // Attempt to find the member by the provided email address
    return memberRepository.findByEmailAddress(emailAddress)
      .orElseThrow(FailedOperationException::new);
  }

  /**
   * Creates a {@link ProfileUpdateVerificationRequest} with the provided OTP and user information.
   *
   * @param otp the one-time password (OTP) for verification.
   * @param verificationType the {@link VerificationType} indicating the type of verification (email or phone).
   * @param user the {@link FleenUser} containing the user's details.
   * @return a new instance of {@link ProfileUpdateVerificationRequest} populated with the provided details.
   */
  public ProfileUpdateVerificationRequest createProfileUpdateVerificationRequest(final String otp, final VerificationType verificationType, final FleenUser user) {
    // Create and return a ProfileUpdateVerificationRequest with the user's information and OTP
    return ProfileUpdateVerificationRequest
      .of(otp, user.getFirstName(), user.getLastName(), user.getEmailAddress(), user.getPhoneNumber(), verificationType);
  }

  /**
   * Saves the verification code for updating the member's email address or phone number
   * based on the specified verification type.
   *
   * @param verificationType the {@link VerificationType} indicating whether the code is for email or phone verification.
   * @param member the {@link Member} associated with the verification code.
   * @param code the verification code to be saved.
   */
  protected void saveUpdateEmailOrPhoneVerificationCode(final VerificationType verificationType, final Member member, final String code) {
    // Check if the verification type is for email
    if (VerificationType.isEmail(verificationType)) {
      // Save the OTP for email verification
      saveUpdateEmailOtp(member.getEmailAddress(), code);
    } // Check if the verification type is for phone
    else if (VerificationType.isPhone(verificationType)) {
      // Save the OTP for phone verification
      saveUpdatePhoneNumberOtp(member.getEmailAddress(), code);
    }
  }

  /**
   * Save the update email otp.
   *
   * @param subject the user's identifier to associate with the otp
   * @param otp a random code associated with the user's identifier during the update email process
   */
  protected void saveUpdateEmailOtp(final String subject, final String otp) {
    cacheService.set(getUpdateEmailCacheKey(subject), otp, Duration.ofMinutes(3));
  }

  /**
   * Save the update phone number otp.
   *
   * @param subject the user's identifier to associate with the otp
   * @param otp a random code associated with the user's identifier during the update phone number process
   */
  public void saveUpdatePhoneNumberOtp(final String subject, final String otp) {
    cacheService.set(getUpdatePhoneNumberCacheKey(subject), otp, Duration.ofMinutes(3));
  }


  /**
   * Remove the user's update email otp after successful update of the user's email address.
   *
   * @param username the user's identifier associated with the update email otp or code
   */
  protected void clearUpdateEmailAddressOtp(final String username) {
    cacheService.delete(getUpdateEmailCacheKey(username));
  }

  /**
   * Remove the user's update phone otp after successful update of the user's phone number.
   *
   * @param username the user's identifier associated with the update phone otp or code
   */
  protected void clearUpdatePhoneNumberOtp(final String username) {
    cacheService.delete(getUpdatePhoneNumberCacheKey(username));
  }

  /**
   * Checks if the specified member's profile is banned or disabled.
   *
   * @param member The member whose profile status is to be checked.
   * @throws FailedOperationException if the provided member is null.
   * @throws DisabledAccountException if the member's profile status is disabled.
   * @throws BannedAccountException if the member's profile status is banned.
   */
  protected void checkIfProfileIsBannedOrDisabled(final Member member) {
    checkIsNull(member, FailedOperationException::new);

    // Validate that the member object is not null
    if (ProfileStatus.isDisabled(member.getProfileStatus())) {
      // Profile is disabled
      throw new DisabledAccountException();
    } else if (ProfileStatus.isBanned(member.getProfileStatus())) {
      // Profile is banned
      throw new BannedAccountException();
    }
  }

  /**
>>>>>>> 71f9c14f
   * Clears authentication tokens for the specified user.
   *
   * @param username the username of the user
   */
  @Override
  @Async
  public void clearAuthenticationTokens(final String username) {
    // Retrieve the associated token cache keys
    final String accessTokenCacheKeyKey = getAccessTokenCacheKey(username);
    final String refreshTokenCacheKeyKey = getRefreshTokenCacheKey(username);
    final String resetPasswordTokenCacheKey = getResetPasswordTokenCacheKey(username);

    // Delete access token from cache if it exists
    cacheService.existsAndDelete(accessTokenCacheKeyKey);
    // Delete reset password token from cache if it exists
    cacheService.existsAndDelete(resetPasswordTokenCacheKey);
    // Delete refresh token from cache if it exists
    cacheService.existsAndDelete(refreshTokenCacheKeyKey);
  }

}<|MERGE_RESOLUTION|>--- conflicted
+++ resolved
@@ -2,24 +2,9 @@
 
 import com.fleencorp.base.service.EmailService;
 import com.fleencorp.base.service.PhoneService;
-<<<<<<< HEAD
 import com.fleencorp.feen.exception.base.FailedOperationException;
 import com.fleencorp.feen.exception.member.MemberNotFoundException;
 import com.fleencorp.feen.model.domain.user.Member;
-=======
-import com.fleencorp.feen.configuration.external.aws.s3.S3BucketNames;
-import com.fleencorp.feen.constant.security.profile.ProfileStatus;
-import com.fleencorp.feen.constant.security.verification.VerificationType;
-import com.fleencorp.feen.event.publisher.ProfileRequestPublisher;
-import com.fleencorp.feen.exception.base.FailedOperationException;
-import com.fleencorp.feen.exception.member.MemberNotFoundException;
-import com.fleencorp.feen.exception.user.profile.BannedAccountException;
-import com.fleencorp.feen.exception.user.profile.DisabledAccountException;
-import com.fleencorp.feen.mapper.user.UserMapper;
-import com.fleencorp.feen.model.domain.other.Country;
-import com.fleencorp.feen.model.domain.user.Member;
-import com.fleencorp.feen.model.info.user.ProfileStatusInfo;
->>>>>>> 71f9c14f
 import com.fleencorp.feen.model.projection.MemberInfoSelect;
 import com.fleencorp.feen.model.projection.MemberProfileStatusSelect;
 import com.fleencorp.feen.model.projection.MemberUpdateSelect;
@@ -31,10 +16,6 @@
 import com.fleencorp.feen.model.response.user.profile.RetrieveMemberInfoResponse;
 import com.fleencorp.feen.model.response.user.profile.RetrieveMemberUpdateInfoResponse;
 import com.fleencorp.feen.model.response.user.profile.RetrieveProfileStatusResponse;
-<<<<<<< HEAD
-=======
-import com.fleencorp.feen.model.response.user.profile.UpdateProfileStatusResponse;
->>>>>>> 71f9c14f
 import com.fleencorp.feen.model.security.FleenUser;
 import com.fleencorp.feen.repository.user.MemberRepository;
 import com.fleencorp.feen.repository.user.UserProfileRepository;
@@ -47,13 +28,6 @@
 import org.springframework.security.crypto.password.PasswordEncoder;
 import org.springframework.stereotype.Service;
 
-<<<<<<< HEAD
-=======
-import java.time.Duration;
-import java.util.List;
-
-import static com.fleencorp.base.util.ExceptionUtil.checkIsNull;
->>>>>>> 71f9c14f
 import static com.fleencorp.feen.service.impl.common.CacheKeyService.*;
 
 /**
@@ -66,7 +40,7 @@
 @Slf4j
 @Service
 public class MemberServiceImpl implements MemberService,
-    EmailService, PasswordService, PhoneService {
+  EmailService, PasswordService, PhoneService {
 
   private final CacheService cacheService;
   private final MemberRepository memberRepository;
@@ -88,11 +62,11 @@
    * @param passwordEncoder         the encoder for handling password hashing and verification
    */
   public MemberServiceImpl(
-      final CacheService cacheService,
-      final MemberRepository memberRepository,
-      final UserProfileRepository userProfileRepository,
-      final Localizer localizer,
-      final PasswordEncoder passwordEncoder) {
+    final CacheService cacheService,
+    final MemberRepository memberRepository,
+    final UserProfileRepository userProfileRepository,
+    final Localizer localizer,
+    final PasswordEncoder passwordEncoder) {
     this.cacheService = cacheService;
     this.memberRepository = memberRepository;
     this.userProfileRepository = userProfileRepository;
@@ -254,164 +228,6 @@
   }
 
   /**
-<<<<<<< HEAD
-=======
-   * Updates the country information for the specified member.
-   *
-   * @param member the {@link Member} whose country is to be updated.
-   * @param countryCode the country code used to retrieve the country's details.
-   * @throws FailedOperationException if the provided member or country code is null.
-   */
-  protected void updateUserCountry(final Member member, final String countryCode) {
-    // Throw an exception if the provided member is null
-    checkIsNull(List.of(member, countryCode), FailedOperationException::new);
-
-    // Retrieve country details based on the provided country code
-    final Country country = countryService.getCountryByCode(countryCode);
-    // Set the member's country to the retrieved country name
-    member.setCountry(country.getTitle());
-  }
-
-  /**
-   * Updates the profile status of the specified user based on the provided profile status.
-   *
-   * @param profileStatus the {@link ProfileStatus} to be set for the user.
-   * @param user the {@link FleenUser} whose profile status is being updated.
-   * @return a localized {@link UpdateProfileStatusResponse} indicating the result of the operation.
-   * @throws FailedOperationException if the user cannot be found in the member repository.
-   */
-  protected UpdateProfileStatusResponse updateProfileStatus(final ProfileStatus profileStatus, final FleenUser user) {
-    // Retrieve the member associated with the user's email address
-    final Member member = memberRepository.findByEmailAddress(user.getEmailAddress())
-      .orElseThrow(FailedOperationException::new);
-    // Check and validate if account is banned or disabled
-    checkIfProfileIsBannedOrDisabled(member);
-    // Status to update
-    ProfileStatus newProfileStatus = profileStatus;
-
-    // Check if the profile status is inactive
-    if (ProfileStatus.isInactive(member.getProfileStatus()) || ProfileStatus.isActive(member.getProfileStatus())) {
-      // Update the profile status if currently inactive
-      userProfileRepository.updateProfileStatus(user.toMember(), profileStatus);
-    } else {
-      newProfileStatus = member.getProfileStatus();
-    }
-
-    // Retrieve the profile status info
-    final ProfileStatusInfo profileStatusInfo = userMapper.toProfileStatusInfo(newProfileStatus);
-    // Return a localized response
-    return localizer.of(UpdateProfileStatusResponse.of(profileStatusInfo));
-  }
-
-  /**
-   * Retrieves a {@link Member} based on the provided email address.
-   *
-   * @param emailAddress the email address of the member to be retrieved.
-   * @return the {@link Member} associated with the given email address.
-   * @throws FailedOperationException if no member is found with the specified email address.
-   */
-  protected Member findMember(final String emailAddress) {
-    // Attempt to find the member by the provided email address
-    return memberRepository.findByEmailAddress(emailAddress)
-      .orElseThrow(FailedOperationException::new);
-  }
-
-  /**
-   * Creates a {@link ProfileUpdateVerificationRequest} with the provided OTP and user information.
-   *
-   * @param otp the one-time password (OTP) for verification.
-   * @param verificationType the {@link VerificationType} indicating the type of verification (email or phone).
-   * @param user the {@link FleenUser} containing the user's details.
-   * @return a new instance of {@link ProfileUpdateVerificationRequest} populated with the provided details.
-   */
-  public ProfileUpdateVerificationRequest createProfileUpdateVerificationRequest(final String otp, final VerificationType verificationType, final FleenUser user) {
-    // Create and return a ProfileUpdateVerificationRequest with the user's information and OTP
-    return ProfileUpdateVerificationRequest
-      .of(otp, user.getFirstName(), user.getLastName(), user.getEmailAddress(), user.getPhoneNumber(), verificationType);
-  }
-
-  /**
-   * Saves the verification code for updating the member's email address or phone number
-   * based on the specified verification type.
-   *
-   * @param verificationType the {@link VerificationType} indicating whether the code is for email or phone verification.
-   * @param member the {@link Member} associated with the verification code.
-   * @param code the verification code to be saved.
-   */
-  protected void saveUpdateEmailOrPhoneVerificationCode(final VerificationType verificationType, final Member member, final String code) {
-    // Check if the verification type is for email
-    if (VerificationType.isEmail(verificationType)) {
-      // Save the OTP for email verification
-      saveUpdateEmailOtp(member.getEmailAddress(), code);
-    } // Check if the verification type is for phone
-    else if (VerificationType.isPhone(verificationType)) {
-      // Save the OTP for phone verification
-      saveUpdatePhoneNumberOtp(member.getEmailAddress(), code);
-    }
-  }
-
-  /**
-   * Save the update email otp.
-   *
-   * @param subject the user's identifier to associate with the otp
-   * @param otp a random code associated with the user's identifier during the update email process
-   */
-  protected void saveUpdateEmailOtp(final String subject, final String otp) {
-    cacheService.set(getUpdateEmailCacheKey(subject), otp, Duration.ofMinutes(3));
-  }
-
-  /**
-   * Save the update phone number otp.
-   *
-   * @param subject the user's identifier to associate with the otp
-   * @param otp a random code associated with the user's identifier during the update phone number process
-   */
-  public void saveUpdatePhoneNumberOtp(final String subject, final String otp) {
-    cacheService.set(getUpdatePhoneNumberCacheKey(subject), otp, Duration.ofMinutes(3));
-  }
-
-
-  /**
-   * Remove the user's update email otp after successful update of the user's email address.
-   *
-   * @param username the user's identifier associated with the update email otp or code
-   */
-  protected void clearUpdateEmailAddressOtp(final String username) {
-    cacheService.delete(getUpdateEmailCacheKey(username));
-  }
-
-  /**
-   * Remove the user's update phone otp after successful update of the user's phone number.
-   *
-   * @param username the user's identifier associated with the update phone otp or code
-   */
-  protected void clearUpdatePhoneNumberOtp(final String username) {
-    cacheService.delete(getUpdatePhoneNumberCacheKey(username));
-  }
-
-  /**
-   * Checks if the specified member's profile is banned or disabled.
-   *
-   * @param member The member whose profile status is to be checked.
-   * @throws FailedOperationException if the provided member is null.
-   * @throws DisabledAccountException if the member's profile status is disabled.
-   * @throws BannedAccountException if the member's profile status is banned.
-   */
-  protected void checkIfProfileIsBannedOrDisabled(final Member member) {
-    checkIsNull(member, FailedOperationException::new);
-
-    // Validate that the member object is not null
-    if (ProfileStatus.isDisabled(member.getProfileStatus())) {
-      // Profile is disabled
-      throw new DisabledAccountException();
-    } else if (ProfileStatus.isBanned(member.getProfileStatus())) {
-      // Profile is banned
-      throw new BannedAccountException();
-    }
-  }
-
-  /**
->>>>>>> 71f9c14f
    * Clears authentication tokens for the specified user.
    *
    * @param username the username of the user
