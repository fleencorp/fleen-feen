package com.fleencorp.feen.service.impl.user;

import com.fleencorp.base.service.EmailService;
import com.fleencorp.base.service.PhoneService;
import com.fleencorp.base.service.i18n.LocalizedResponse;
import com.fleencorp.feen.configuration.external.aws.s3.S3BucketNames;
import com.fleencorp.feen.constant.security.profile.ProfileStatus;
import com.fleencorp.feen.constant.security.verification.VerificationType;
import com.fleencorp.feen.event.model.base.PublishMessageRequest;
import com.fleencorp.feen.event.publisher.ProfileRequestPublisher;
import com.fleencorp.feen.exception.base.FailedOperationException;
import com.fleencorp.feen.exception.user.profile.*;
import com.fleencorp.feen.model.domain.other.Country;
import com.fleencorp.feen.model.domain.user.Member;
import com.fleencorp.feen.model.dto.user.profile.*;
import com.fleencorp.feen.model.projection.MemberInfoSelect;
import com.fleencorp.feen.model.projection.MemberProfileStatusSelect;
import com.fleencorp.feen.model.projection.MemberUpdateSelect;
import com.fleencorp.feen.model.request.profile.ProfileUpdateVerificationRequest;
import com.fleencorp.feen.model.response.common.EmailAddressExistsResponse;
import com.fleencorp.feen.model.response.common.EmailAddressNotExistsResponse;
import com.fleencorp.feen.model.response.common.PhoneNumberExistsResponse;
import com.fleencorp.feen.model.response.common.PhoneNumberNotExistsResponse;
import com.fleencorp.feen.model.response.other.EntityExistsResponse;
import com.fleencorp.feen.model.response.user.profile.*;
import com.fleencorp.feen.model.security.FleenUser;
import com.fleencorp.feen.repository.user.MemberRepository;
import com.fleencorp.feen.repository.user.UserProfileRepository;
import com.fleencorp.feen.service.auth.PasswordService;
import com.fleencorp.feen.service.common.CountryService;
import com.fleencorp.feen.service.impl.cache.CacheService;
import com.fleencorp.feen.service.impl.external.aws.StorageService;
import com.fleencorp.feen.service.security.VerificationService;
import com.fleencorp.feen.service.user.MemberService;
import lombok.extern.slf4j.Slf4j;
import org.springframework.scheduling.annotation.Async;
import org.springframework.security.crypto.password.PasswordEncoder;
import org.springframework.stereotype.Service;
import org.springframework.transaction.annotation.Transactional;

import java.time.Duration;
import java.util.List;

import static com.fleencorp.base.util.ExceptionUtil.checkIsFalse;
import static com.fleencorp.base.util.ExceptionUtil.checkIsNull;
import static com.fleencorp.feen.service.impl.common.CacheKeyService.*;
import static com.fleencorp.feen.service.security.OtpService.getRandomSixDigitOtp;
import static java.util.Objects.nonNull;

/**
 * Implementation of the {@link MemberService}, {@link EmailService}, and {@link PhoneService} interfaces.
 *This class provides functionalities for managing members, including operations related to email and phone services.
 *
 * @author Yusuf Alamu Musa
 * @version 1.0
 */
@Slf4j
@Service
public class MemberServiceImpl implements MemberService,
  EmailService, PasswordService, PhoneService, VerificationService {

  private final CacheService cacheService;
  private final CountryService countryService;
  private final StorageService storageService;
  private final MemberRepository memberRepository;
  private final UserProfileRepository userProfileRepository;
  private final LocalizedResponse localizedResponse;
  private final PasswordEncoder passwordEncoder;
  private final ProfileRequestPublisher profileRequestPublisher;
  private final S3BucketNames s3BucketNames;

  /**
   * Constructs a new instance of {@code MemberServiceImpl} with the specified member repository.
   *
   * @param memberRepository the repository used to manage member entities.
   */
  public MemberServiceImpl(
      final CacheService cacheService,
      final CountryService countryService,
      final StorageService storageService,
      final MemberRepository memberRepository,
      final UserProfileRepository userProfileRepository,
      final LocalizedResponse localizedResponse,
      final PasswordEncoder passwordEncoder,
      final ProfileRequestPublisher profileRequestPublisher,
      final S3BucketNames s3BucketNames) {
    this.cacheService = cacheService;
    this.countryService = countryService;
    this.storageService = storageService;
    this.memberRepository = memberRepository;
    this.userProfileRepository = userProfileRepository;
    this.localizedResponse = localizedResponse;
    this.passwordEncoder = passwordEncoder;
    this.profileRequestPublisher = profileRequestPublisher;
    this.s3BucketNames = s3BucketNames;
  }

  /**
   * Retrieves the cache service instance.
   *
   * @return the {@link CacheService} instance used for managing cache operations.
   */
  @Override
  public CacheService getCacheService() {
    return cacheService;
  }

  /**
   * Retrieves the password encoder instance.
   *
   * @return the {@link PasswordEncoder} used for encoding passwords.
   */
  @Override
  public PasswordEncoder getPasswordEncoder() {
    return passwordEncoder;
  }

  /**
   * Checks if a member's email address exists in the system.
   *
   * <p>This method verifies the existence of the given email address
   * by calling {@link #isEmailAddressExist(String)}. Depending on whether
   * the email address exists or not, it returns a localized response
   * indicating the result.
   *
   * @param emailAddress the email address to check for existence
   * @return an {@link EntityExistsResponse} containing a localized response
   *         indicating whether the email address exists or not
   */
  @Override
  public EntityExistsResponse isMemberEmailAddressExists(final String emailAddress) {
    // Check if the email address exist
    final boolean exists = isEmailAddressExist(emailAddress);
    // Return a localized response of the status
    return exists
      ? localizedResponse.of(EmailAddressExistsResponse.of(true))
      : localizedResponse.of(EmailAddressNotExistsResponse.of(false));
  }

  /**
   * Checks if a member with the specified email address exists in the repository.
   *
   * @param emailAddress the email address to check.
   * @return {@code true} if a member with the specified email address exists, {@code false} otherwise.
   */
  @Override
  public boolean isEmailAddressExist(final String emailAddress) {
    return memberRepository.existsByEmailAddress(emailAddress);
  }

  /**
   * Checks if a member's phone number exists in the system.
   *
   * <p>This method verifies the existence of the given phone number
   * by calling {@link #isPhoneNumberExist(String)}. Based on the existence
   * of the phone number, it returns a localized response indicating
   * the result.
   *
   * @param phoneNumber the phone number to check for existence
   * @return an {@link EntityExistsResponse} containing a localized response
   *         indicating whether the phone number exists or not
   */
  @Override
  public EntityExistsResponse isMemberPhoneNumberExists(final String phoneNumber) {
    final boolean exists = isPhoneNumberExist(phoneNumber);
    return exists
      ? localizedResponse.of(PhoneNumberExistsResponse.of(true))
      : localizedResponse.of(PhoneNumberNotExistsResponse.of(false));
  }

  /**
   * Checks if a member with the specified phone number exists in the repository.
   *
   * @param phoneNumber the phone number to check.
   * @return {@code true} if a member with the specified phone number exists, {@code false} otherwise.
   */
  @Override
  public boolean isPhoneNumberExist(final String phoneNumber) {
    return memberRepository.existsByPhoneNumber(phoneNumber);
  }

  /**
   * Checks if a member with the specified ID exists in the repository.
   *
   * @param memberId the ID of the member to check.
   * @return {@code true} if the member exists, {@code false} otherwise.
   */
  @Override
  public boolean isIdExists(final Long memberId) {
    return memberRepository.existsByMemberId(memberId);
  }

  /**
   * Retrieves the member information for the specified user.
   *
   * @param user the {@link FleenUser} whose member information is being retrieved.
   * @return a localized {@link RetrieveMemberInfoResponse} containing the member's information.
   * @throws FailedOperationException if no member information is found for the given user.
   */
  @Override
  public RetrieveMemberInfoResponse getMemberInfo(final FleenUser user) {
    // Retrieve member information from the user profile repository
    final MemberInfoSelect info = userProfileRepository.findInfoByMember(user.toMember())
      .orElseThrow(FailedOperationException::new);

    // Return the localized response containing the retrieved member information
    return localizedResponse.of(RetrieveMemberInfoResponse.of(info));
  }

  /**
   * Retrieves the update information for the specified member.
   *
   * @param user the {@link FleenUser} whose member update information is being retrieved.
   * @return a localized {@link RetrieveMemberUpdateInfoResponse} containing the member's update information.
   * @throws FailedOperationException if no update information is found for the given member.
   */
  @Override
  public RetrieveMemberUpdateInfoResponse getMemberUpdateInfo(final FleenUser user) {
    // Retrieve member update information from the user profile repository
    final MemberUpdateSelect info = userProfileRepository.findByMember(user.toMember())
      .orElseThrow(FailedOperationException::new);

    // Return the localized response containing the retrieved member update information
    return localizedResponse.of(RetrieveMemberUpdateInfoResponse.of(info));
  }

  /**
   * Retrieves the profile verification status for the specified user.
   *
   * @param user the {@link FleenUser} whose profile status is being retrieved.
   * @return a localized {@link RetrieveProfileStatusResponse} containing the member's profile verification status.
   * @throws FailedOperationException if the profile status for the given member is not found.
   */
  @Override
  public RetrieveProfileStatusResponse getProfileStatus(final FleenUser user) {
    // Retrieve the profile status from the user profile repository
    final MemberProfileStatusSelect verificationStatus = userProfileRepository.findStatusByMember(user.toMember())
      .orElseThrow(FailedOperationException::new);

    // Return the localized response containing the retrieved profile status
    return localizedResponse.of(RetrieveProfileStatusResponse.of(verificationStatus));
  }

  /**
   * Updates the password for the specified user.
   *
   * @param updatePasswordDto the {@link UpdatePasswordDto} containing the old and new password information.
   * @param user the {@link FleenUser} whose password is being updated.
   * @return a localized {@link UpdatePasswordResponse} indicating the result of the password update operation.
   * @throws UpdatePasswordFailedException if the old password does not match or if the user is not found.
   */
  @Override
  @Transactional
  public UpdatePasswordResponse updatePassword(final UpdatePasswordDto updatePasswordDto, final FleenUser user) {
    // Retrieve the member associated with the user's email address
    final Member member = memberRepository.findByEmailAddress(user.getEmailAddress())
      .orElseThrow(UpdatePasswordFailedException::new);

    // Extract the new password from the DTO and encode it
    final String newPassword = updatePasswordDto.getPassword();
    final String hashedOrEncodedPassword = createEncodedPassword(newPassword);

    // Check if the old password matches the stored password
    if (passwordEncoder.matches(updatePasswordDto.getOldPassword(), member.getPassword())) {
      // Update the password if the old password matches
      userProfileRepository.updatePassword(user.toMember(), hashedOrEncodedPassword);
    } else {
      // Throw an exception if the old password does not match
      throw new UpdatePasswordFailedException();
    }

    // Return the response indicating successful password update
    return localizedResponse.of(UpdatePasswordResponse.of());
  }

  /**
   * Updates the profile information for the specified user.
   *
   * @param updateProfileInfoDto the {@link UpdateProfileInfoDto} containing the user's new profile details such as country, first name, and last name.
   * @param user the {@link FleenUser} whose profile information is being updated.
   * @return a localized {@link UpdateProfileInfoResponse} indicating the result of the profile update operation.
   * @throws UpdateProfileInfoFailedException if the user is not found in the repository.
   */
  @Override
  @Transactional
  public UpdateProfileInfoResponse updateInfo(final UpdateProfileInfoDto updateProfileInfoDto, final FleenUser user) {
    // Retrieve the member associated with the user's email address
    final Member member = memberRepository.findByEmailAddress(user.getEmailAddress())
      .orElseThrow(UpdateProfileInfoFailedException::new);

    // Update the user's country information
    updateUserCountry(member, updateProfileInfoDto.getCountryCode());
    // Update the user's first and last name
    member.updateDetails(updateProfileInfoDto.getFirstName(), updateProfileInfoDto.getLastName());
    // Return the response indicating successful profile update
    return localizedResponse.of(UpdateProfileInfoResponse.of());
  }

  /**
   * Updates the country information for the specified member.
   *
   * @param member the {@link Member} whose country is to be updated.
   * @param countryCode the country code used to retrieve the country's details.
   * @throws FailedOperationException if the provided member or country code is null.
   */
  protected void updateUserCountry(final Member member, final String countryCode) {
    // Throw an exception if the provided member is null
    checkIsNull(List.of(member, countryCode), FailedOperationException::new);

    // Retrieve country details based on the provided country code
    final Country country = countryService.getCountryByCode(countryCode);
    // Set the member's country to the retrieved country name
    member.setCountry(country.getTitle());
  }

  /**
   * Sends a verification code for updating the user's email address or phone number.
   *
   * @param updateEmailAddressOrPhoneNumberDto the {@link UpdateEmailAddressOrPhoneNumberDto} containing the details for the update request.
   * @param user the {@link FleenUser} initiating the verification process.
   * @return a localized {@link SendUpdateEmailOrPhoneVerificationCodeResponse} indicating the result of the operation.
   * @throws IllegalArgumentException if the verification type is invalid.
   */
  @Override
  @Transactional
  public SendUpdateEmailOrPhoneVerificationCodeResponse sendUpdateEmailAddressOrPhoneNumberVerificationCode(final UpdateEmailAddressOrPhoneNumberDto updateEmailAddressOrPhoneNumberDto, final FleenUser user) {
    // Retrieve the verification type from the DTO
    final VerificationType verificationType = updateEmailAddressOrPhoneNumberDto.getActualVerificationType();
    // Find the member associated with the user's email address
    final Member member = findMember(user.getEmailAddress());

    // Generate a random six-digit OTP (One-Time Password)
    final String code = getRandomSixDigitOtp();
    // Create a profile update verification request with the generated code
    final ProfileUpdateVerificationRequest profileUpdateVerificationRequest = createProfileUpdateVerificationRequest(code, verificationType, user);
    // Publish the message to the profile request publisher
    profileRequestPublisher.publishMessage(PublishMessageRequest.of(profileUpdateVerificationRequest));

    // Save the generated verification code for the member
    saveUpdateEmailOrPhoneVerificationCode(verificationType, member, code);
    // Return the response indicating successful sending of the verification code
    return localizedResponse.of(SendUpdateEmailOrPhoneVerificationCodeResponse.of());
  }

  /**
   * Updates the email address for the specified user after verifying the provided code.
   *
   * @param updateEmailAddressDto the {@link ConfirmUpdateEmailAddressDto} containing the new email address and verification code.
   * @param user the {@link FleenUser} whose email address is being updated.
   * @return a localized {@link UpdateEmailAddressResponse} indicating the result of the operation.
   * @throws FailedOperationException if the user cannot be found or if the verification fails.
   * @throws EmailAddressAlreadyExistsException if the new email address is already in use by another member.
   */
  @Override
  @Transactional
  public UpdateEmailAddressResponse updateEmailAddress(final ConfirmUpdateEmailAddressDto updateEmailAddressDto, final FleenUser user) {
    // Get the current user's email address
    final String username = user.getEmailAddress();
    // Generate the cache key for the email update verification
    final String verificationKey = getUpdateEmailCacheKey(username);
    // Retrieve the verification code from the DTO
    final String code = updateEmailAddressDto.getVerificationCode();

    // Validate the provided verification code
    validateVerificationCode(verificationKey, code);
    // Retrieve the member associated with the user's email address
    final Member member = findMember(user.getEmailAddress());

    // Check if the new email address is already associated with another member
    memberRepository.findEmailOfMember(updateEmailAddressDto.getEmailAddress())
      .ifPresent(foundMember -> {
        final Long currentUserId = user.getId();
        final Long foundUserId = foundMember.getMemberId();
        final boolean idsNotEqual = currentUserId.equals(foundUserId);

        // Throw an exception if the new email address belongs to another member
        checkIsFalse(idsNotEqual, EmailAddressAlreadyExistsException.of(updateEmailAddressDto.getEmailAddress()));
    });

    // Update the member's email address and mark the email as verified
    member.updateAndVerifyEmail(updateEmailAddressDto.getEmailAddress());
    // Save the updated member information
    memberRepository.save(member);
    // Clear the OTP associated with the email update process
    clearUpdateEmailAddressOtp(username);

    // Return the response indicating successful email address update
    return localizedResponse.of(UpdateEmailAddressResponse.of());
  }

  /**
   * Updates the phone number for the specified user after verifying the provided code.
   *
   * @param updatePhoneNumberDto the {@link ConfirmUpdatePhoneNumberDto} containing the new phone number and verification code.
   * @param user the {@link FleenUser} whose phone number is being updated.
   * @return a localized {@link UpdatePhoneNumberResponse} indicating the result of the operation.
   * @throws FailedOperationException if the user cannot be found or if the verification fails.
   * @throws PhoneNumberAlreadyExistsException if the new phone number is already in use by another member.
   */
  @Override
  @Transactional
  public UpdatePhoneNumberResponse updatePhoneNumber(final ConfirmUpdatePhoneNumberDto updatePhoneNumberDto, final FleenUser user) {
    // Get the current user's email address
    final String username = user.getEmailAddress();
    // Generate the cache key for the phone number update verification
    final String verificationKey = getUpdatePhoneNumberCacheKey(username);
    // Retrieve the verification code from the DTO
    final String code = updatePhoneNumberDto.getVerificationCode();

    // Validate the provided verification code
    validateVerificationCode(verificationKey, code);
    // Retrieve the member associated with the user's email address
    final Member member = findMember(user.getEmailAddress());

    // Check if the new phone number is already associated with another member
    memberRepository.findPhoneOfMember(updatePhoneNumberDto.getPhoneNumber())
      .ifPresent(foundMember -> {
        final Long currentUserId = user.getId();
        final Long foundUserId = foundMember.getMemberId();
        final boolean idsNotEqual = currentUserId.equals(foundUserId);

        // Throw an exception if the new phone number belongs to another member
        checkIsFalse(idsNotEqual, PhoneNumberAlreadyExistsException.of(updatePhoneNumberDto.getPhoneNumber()));
    });

    // Update the member's phone number and mark the phone number as verified
    member.updateAndVerifyPhone(updatePhoneNumberDto.getPhoneNumber());
    // Save the updated member information
    memberRepository.save(member);
    // Clear the OTP associated with the phone number update process
    clearUpdatePhoneNumberOtp(username);

    // Return the response indicating successful phone number update
    return localizedResponse.of(UpdatePhoneNumberResponse.of());
  }

  /**
   * Updates the profile status of the specified user to active.
   *
   * @param user the {@link FleenUser} whose profile status is to be updated.
   * @return a response indicating the outcome of the profile status update operation.
   */
  @Override
  public UpdateProfileStatusResponse updateProfileActive(final FleenUser user) {
    // Delegate to updateProfileStatus method to set the profile status to ACTIVE
    return updateProfileStatus(ProfileStatus.ACTIVE, user);
  }

  /**
   * Updates the profile status of the specified user to inactive.
   *
   * @param user the {@link FleenUser} whose profile status is to be updated.
   * @return a response indicating the outcome of the profile status update operation.
   */
  @Override
  public UpdateProfileStatusResponse updateProfileInactive(final FleenUser user) {
    // Delegate to updateProfileStatus method to set the profile status to INACTIVE
    return updateProfileStatus(ProfileStatus.INACTIVE, user);
  }

  /**
   * Updates the profile photo of the specified user.
   *
   * @param dto the {@link UpdateProfilePhotoDto} containing the new profile photo URL.
   * @param user the {@link FleenUser} whose profile photo is to be updated.
   * @return a response indicating the outcome of the profile photo update operation.
   */
  public UpdateProfilePhotoResponse updateProfilePhoto(final UpdateProfilePhotoDto dto, final FleenUser user) {
    // Retrieve the member associated with the user's email address
<<<<<<< HEAD
    final Member member = findMember(user.getEmailAddress());
    // Retrieve the profile photo associated with the user
    final String profilePhotoUrl = member.getProfilePhotoUrl();
=======
    Member member = findMember(user.getEmailAddress());
    // Retrieve the profile photo associated with the user
    String profilePhotoUrl = member.getProfilePhotoUrl();
>>>>>>> 97204f2c

    // Check if the member currently has a profile photo
    if (nonNull(profilePhotoUrl)) {
      // Delete the existing profile photo from S3 storage
      storageService.deleteObject(s3BucketNames.getUserPhoto(), storageService.getObjectKeyFromUrl(profilePhotoUrl));
    }

    // Update the member's profile photo URL with the new one
    member.setProfilePhotoUrl(dto.getProfilePhoto());
    // Save the updated member information to the repository
    memberRepository.save(member);
    // Return a response indicating the successful update of the profile photo
    return localizedResponse.of(UpdateProfilePhotoResponse.of());
  }

  /**
   * Removes the profile photo for the specified user.
   *
   * @param user the {@link FleenUser} whose profile photo is to be removed.
   * @return a localized {@link RemoveProfilePhotoResponse} indicating the result of the operation.
   */
  public RemoveProfilePhotoResponse removeProfilePhoto(final FleenUser user) {
    // Find the member associated with the user's email address
    final Member member = findMember(user.getEmailAddress());
    final String profilePhotoUrl = member.getProfilePhotoUrl();

    // Check if the member has a profile photo set
    if (nonNull(profilePhotoUrl)) {
      // Retrieve the object key from the profile photo URL
      final String key = storageService.getObjectKeyFromUrl(profilePhotoUrl);
      // Delete the profile photo from the S3 bucket
      storageService.deleteObject(s3BucketNames.getUserPhoto(), key);
      // Delete the member's profile photo
      member.deleteProfilePhoto();
      // Save the updated member information to the repository
      memberRepository.save(member);
    }

    // Return a response indicating successful removal of the profile photo
    return localizedResponse.of(RemoveProfilePhotoResponse.of());
  }

  /**
   * Updates the profile status of the specified user based on the provided profile status.
   *
   * @param profileStatus the {@link ProfileStatus} to be set for the user.
   * @param user the {@link FleenUser} whose profile status is being updated.
   * @return a localized {@link UpdateProfileStatusResponse} indicating the result of the operation.
   * @throws FailedOperationException if the user cannot be found in the member repository.
   */
  protected UpdateProfileStatusResponse updateProfileStatus(final ProfileStatus profileStatus, final FleenUser user) {
    // Retrieve the member associated with the user's email address
    final Member member = memberRepository.findByEmailAddress(user.getEmailAddress())
      .orElseThrow(FailedOperationException::new);
    // Check and validate if account is banned or disabled
    checkIfProfileIsBannedOrDisabled(member);

    // Check if the profile status is inactive
    if (ProfileStatus.isInactive(member.getProfileStatus())) {
      // Update the profile status if currently inactive
      userProfileRepository.updateProfileStatus(user.toMember(), profileStatus);
      return localizedResponse.of(UpdateProfileStatusResponse.of(profileStatus));
    } else if (ProfileStatus.isActive(member.getProfileStatus())) {
      // Update the profile status if currently active
      userProfileRepository.updateProfileStatus(user.toMember(), profileStatus);
      return localizedResponse.of(UpdateProfileStatusResponse.of(profileStatus));
    }

    // Return a response indicating the status of the profile update operation
    return localizedResponse.of(UpdateProfileStatusResponse.of(member.getProfileStatus()));
  }

  /**
   * Retrieves a {@link Member} based on the provided email address.
   *
   * @param emailAddress the email address of the member to be retrieved.
   * @return the {@link Member} associated with the given email address.
   * @throws FailedOperationException if no member is found with the specified email address.
   */
  protected Member findMember(final String emailAddress) {
    // Attempt to find the member by the provided email address
    return memberRepository.findByEmailAddress(emailAddress)
      .orElseThrow(FailedOperationException::new);
  }

  /**
   * Creates a {@link ProfileUpdateVerificationRequest} with the provided OTP and user information.
   *
   * @param otp the one-time password (OTP) for verification.
   * @param verificationType the {@link VerificationType} indicating the type of verification (email or phone).
   * @param user the {@link FleenUser} containing the user's details.
   * @return a new instance of {@link ProfileUpdateVerificationRequest} populated with the provided details.
   */
  public ProfileUpdateVerificationRequest createProfileUpdateVerificationRequest(final String otp, final VerificationType verificationType, final FleenUser user) {
    // Create and return a ProfileUpdateVerificationRequest with the user's information and OTP
    return ProfileUpdateVerificationRequest
      .of(otp, user.getFirstName(), user.getLastName(), user.getEmailAddress(), user.getPhoneNumber(), verificationType);
  }

  /**
   * Saves the verification code for updating the member's email address or phone number
   * based on the specified verification type.
   *
   * @param verificationType the {@link VerificationType} indicating whether the code is for email or phone verification.
   * @param member the {@link Member} associated with the verification code.
   * @param code the verification code to be saved.
   */
  protected void saveUpdateEmailOrPhoneVerificationCode(final VerificationType verificationType, final Member member, final String code) {
    // Check if the verification type is for email
    if (VerificationType.isEmail(verificationType)) {
      // Save the OTP for email verification
      saveUpdateEmailOtp(member.getEmailAddress(), code);
    } // Check if the verification type is for phone
    else if (VerificationType.isPhone(verificationType)) {
      // Save the OTP for phone verification
      saveUpdatePhoneNumberOtp(member.getEmailAddress(), code);
    }
  }

  /**
   * Save the update email otp.
   *
   * @param subject the user's identifier to associate with the otp
   * @param otp a random code associated with the user's identifier during the update email process
   */
  protected void saveUpdateEmailOtp(final String subject, final String otp) {
    cacheService.set(getUpdateEmailCacheKey(subject), otp, Duration.ofMinutes(3));
  }

  /**
   * Save the update phone number otp.
   *
   * @param subject the user's identifier to associate with the otp
   * @param otp a random code associated with the user's identifier during the update phone number process
   */
  public void saveUpdatePhoneNumberOtp(final String subject, final String otp) {
    cacheService.set(getUpdatePhoneNumberCacheKey(subject), otp, Duration.ofMinutes(3));
  }


  /**
   * Remove the user's update email otp after successful update of the user's email address.
   *
   * @param username the user's identifier associated with the update email otp or code
   */
  protected void clearUpdateEmailAddressOtp(final String username) {
    cacheService.delete(getUpdateEmailCacheKey(username));
  }

  /**
   * Remove the user's update phone otp after successful update of the user's phone number.
   *
   * @param username the user's identifier associated with the update phone otp or code
   */
  protected void clearUpdatePhoneNumberOtp(final String username) {
    cacheService.delete(getUpdatePhoneNumberCacheKey(username));
  }

  /**
   * Checks if the specified member's profile is banned or disabled.
   *
   * @param member The member whose profile status is to be checked.
   * @throws FailedOperationException if the provided member is null.
   * @throws DisabledAccountException if the member's profile status is disabled.
   * @throws BannedAccountException if the member's profile status is banned.
   */
  protected void checkIfProfileIsBannedOrDisabled(final Member member) {
    checkIsNull(member, FailedOperationException::new);

    // Validate that the member object is not null
    if (ProfileStatus.isDisabled(member.getProfileStatus())) {
      // Profile is disabled
      throw new DisabledAccountException();
    } else if (ProfileStatus.isBanned(member.getProfileStatus())) {
      // Profile is banned
      throw new BannedAccountException();
    }
  }

  /**
   * Clears authentication tokens for the specified user.
   *
   * @param username the username of the user
   */
  @Override
  @Async
  public void clearAuthenticationTokens(final String username) {
    final String accessTokenCacheKeyKey = getAccessTokenCacheKey(username);
    final String refreshTokenCacheKeyKey = getRefreshTokenCacheKey(username);
    final String resetPasswordTokenCacheKey = getResetPasswordTokenCacheKey(username);

    // Delete access token from cache if it exists
    cacheService.existsAndDelete(accessTokenCacheKeyKey);
    // Delete reset password token from cache if it exists
    cacheService.existsAndDelete(resetPasswordTokenCacheKey);
    // Delete refresh token from cache if it exists
    cacheService.existsAndDelete(refreshTokenCacheKeyKey);
  }


}<|MERGE_RESOLUTION|>--- conflicted
+++ resolved
@@ -467,16 +467,9 @@
    */
   public UpdateProfilePhotoResponse updateProfilePhoto(final UpdateProfilePhotoDto dto, final FleenUser user) {
     // Retrieve the member associated with the user's email address
-<<<<<<< HEAD
-    final Member member = findMember(user.getEmailAddress());
-    // Retrieve the profile photo associated with the user
-    final String profilePhotoUrl = member.getProfilePhotoUrl();
-=======
     Member member = findMember(user.getEmailAddress());
     // Retrieve the profile photo associated with the user
     String profilePhotoUrl = member.getProfilePhotoUrl();
->>>>>>> 97204f2c
-
     // Check if the member currently has a profile photo
     if (nonNull(profilePhotoUrl)) {
       // Delete the existing profile photo from S3 storage
