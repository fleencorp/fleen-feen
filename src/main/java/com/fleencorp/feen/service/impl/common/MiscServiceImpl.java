--- conflicted
+++ resolved
@@ -148,17 +148,7 @@
     if (nonNull(entries) && !entries.isEmpty() && nonNull(user) && nonNull(user.getId())) {
       entries.stream()
         .filter(Objects::nonNull)
-        .forEach(entry -> {
-<<<<<<< HEAD
-          final boolean isOrganizer = entry.getOrganizerId().equals(user.getId());
-          entry.setIsOrganizer(isOrganizer);
-      });
-    }
-  }
-
-=======
-          determineIfUserIsTheOrganizerOfEntity(entry, user);
-      });
+        .forEach(entry -> determineIfUserIsTheOrganizerOfEntity(entry, user));
     }
   }
 
@@ -172,7 +162,6 @@
    * @param setIsOrganizer the object representing the entity whose organizer is being checked
    * @param user the user whose role is being verified as the organizer of the entity
    */
->>>>>>> 34ae8d40
   public static void determineIfUserIsTheOrganizerOfEntity(final SetIsOrganizer setIsOrganizer, final FleenUser user) {
     if (nonNull(setIsOrganizer) && nonNull(user) && nonNull(user.getId())) {
       final boolean isOrganizer = setIsOrganizer.getOrganizerId().equals(user.getId());
